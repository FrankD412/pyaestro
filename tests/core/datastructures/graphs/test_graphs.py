--- conflicted
+++ resolved
@@ -4,11 +4,7 @@
 from random import randint, shuffle
 
 from pyaestro.core.datastructures.graphs import AdjacencyGraph
-<<<<<<< HEAD
 import tests.helpers.utils as utils
-=======
-from tests.helpers.utils import generate_unique_lower_names
->>>>>>> 9abe2f98
 
 
 class TestAdjGraph:
@@ -54,13 +50,10 @@
 
         assert "not found in graph" in str(excinfo)
 
-<<<<<<< HEAD
     def test_add_egde(self, graph_type, valid_specification):
         graph = graph_type()
-=======
-    def test_add_egde(self, valid_specification):
-        graph = AdjacencyGraph()
         edges = set()
+
         for vertex, value in valid_specification["vertices"].items():
             graph[vertex] = value
 
@@ -75,7 +68,6 @@
 
     def test_add_egde_invalid(self, valid_specification):
         graph = AdjacencyGraph()
->>>>>>> 9abe2f98
         for vertex, value in valid_specification["vertices"].items():
             graph[vertex] = value
 
@@ -114,7 +106,7 @@
         graph = sized_adj_graph[0]
         edges = sized_adj_graph[1]
         num_missing = randint(ceil(len(graph) // 2), len(graph) - 1)
-        missing_nodes = list(generate_unique_lower_names(num_missing))
+        missing_nodes = list(utils.generate_unique_lower_names(num_missing))
 
         for node in missing_nodes:
             with pytest.raises(KeyError):
@@ -149,7 +141,7 @@
         graph = sized_adj_graph[0]
         edges = sized_adj_graph[1]
         num_missing = randint(ceil(len(graph) // 2), len(graph) - 1)
-        missing_nodes = list(generate_unique_lower_names(num_missing))
+        missing_nodes = list(utils.generate_unique_lower_names(num_missing))
         values = {}
 
         for node in missing_nodes:
@@ -166,7 +158,7 @@
         graph = sized_adj_graph[0]
         edges = sized_adj_graph[1]
         num_missing = randint(ceil(len(graph) // 2), len(graph) - 1)
-        missing_nodes = list(generate_unique_lower_names(num_missing))
+        missing_nodes = list(utils.generate_unique_lower_names(num_missing))
 
         for node in edges.keys():
             pruned = list(graph.get_neighbors(node))
@@ -189,7 +181,7 @@
         graph = sized_adj_graph[0]
         edges = sized_adj_graph[1]
         num_missing = randint(ceil(len(graph) // 2), len(graph) - 1)
-        missing_nodes = list(generate_unique_lower_names(num_missing))
+        missing_nodes = list(utils.generate_unique_lower_names(num_missing))
 
         for key in missing_nodes:
             with pytest.raises(KeyError):
