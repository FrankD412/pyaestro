--- conflicted
+++ resolved
@@ -5,7 +5,6 @@
 from pyaestro.core.datastructures.graphs import AdjacencyGraph
 from pyaestro.core.datastructures.graphs.directed import DirectedAdjGraph
 
-<<<<<<< HEAD
 import tests.helpers.utils as utils
 
 
@@ -54,8 +53,6 @@
 def graph_type(request):
     return request.param
 
-=======
->>>>>>> 9abe2f98
 
 @pytest.fixture(scope="module",
                 params=[{"malformed": {}, "vertices": {}},
